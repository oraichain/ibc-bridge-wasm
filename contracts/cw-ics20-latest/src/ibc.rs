--- conflicted
+++ resolved
@@ -3,9 +3,8 @@
     attr, coin, entry_point, from_binary, to_binary, Addr, Api, BankMsg, Binary, CosmosMsg, Deps,
     DepsMut, Env, IbcBasicResponse, IbcChannel, IbcChannelCloseMsg, IbcChannelConnectMsg,
     IbcChannelOpenMsg, IbcEndpoint, IbcMsg, IbcOrder, IbcPacket, IbcPacketAckMsg,
-    IbcPacketReceiveMsg, IbcPacketTimeoutMsg, IbcReceiveResponse, IbcTimeout, Order,
-    QuerierWrapper, Reply, Response, StdError, StdResult, Storage, SubMsg, SubMsgResult, Timestamp,
-    Uint128, WasmMsg,
+    IbcPacketReceiveMsg, IbcPacketTimeoutMsg, IbcReceiveResponse, Order, QuerierWrapper, Reply,
+    Response, StdError, StdResult, Storage, SubMsg, SubMsgResult, Uint128, WasmMsg,
 };
 use cw20_ics20_msg::receiver::DestinationInfo;
 use oraiswap::asset::AssetInfo;
@@ -644,11 +643,7 @@
             let msg = IbcMsg::SendPacket {
                 channel_id: local_channel_id.to_string(),
                 data: to_binary(&packet)?,
-<<<<<<< HEAD
                 timeout: timeout.into(),
-=======
-                timeout: IbcTimeout::with_timestamp(env.block.time.plus_seconds(timeout)),
->>>>>>> cfc8d4a4
             };
             return Ok(msg.into());
         }
