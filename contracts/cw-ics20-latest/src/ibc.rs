--- conflicted
+++ resolved
@@ -459,7 +459,6 @@
         &config.swap_router_contract,
     )?;
 
-<<<<<<< HEAD
     // let destination = DestinationInfo::from_str(&msg.memo.clone().unwrap_or_default());
     let destination =
         DestinationInfo::from_binary(&Binary::from_base64(&msg.memo.clone().unwrap_or_default())?)
@@ -474,13 +473,6 @@
         destination.destination_channel.clone(),
         destination.destination_denom.clone(),
     );
-=======
-    let destination = DestinationInfo::from_str(&msg.memo.clone().unwrap_or_default());
-    let destination_asset_info_on_orai =
-        denom_to_asset_info(querier, api, &destination.destination_denom)?;
-    let mut remote_destination_denom: String = "".to_string();
-    let mut destination_pair_mapping: Option<(String, MappingMetadata)> = None;
->>>>>>> 9bae0b48
 
     // if there's a round trip in the destination then we charge additional token and relayer fees
     if !destination.destination_denom.is_empty() && !destination.destination_channel.is_empty() {
