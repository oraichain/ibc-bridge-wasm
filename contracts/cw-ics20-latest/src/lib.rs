/*!
This is an *IBC Enabled* contract that allows us to send CW20 tokens from one chain over the standard ICS20
protocol to the bank module of another chain. In short, it lets us send our custom CW20 tokens with IBC and use
them just like native tokens on other chains.

It is only designed to send tokens and redeem previously sent tokens. It will not mint tokens belonging
to assets originating on the foreign chain. This is different than the Golang `ibctransfer` module, but
we properly implement ICS20 and respond with an error message... let's hope the Go side handles this correctly.

For more information on this contract, please check out the
[README](https://github.com/CosmWasm/cw-plus/blob/main/contracts/cw20-ics20/README.md).
*/

pub mod contract;
mod error;
pub mod ibc;
<<<<<<< HEAD
=======
pub mod ibc_hooks;
mod ibc_hooks_test;
mod ibc_tests;
mod integration_tests;
>>>>>>> 52a419cc
mod migrations;
pub mod msg;
pub mod state;

pub use crate::error::ContractError;

#[cfg(test)]
mod ibc_tests;

#[cfg(test)]
mod integration_tests;

#[cfg(test)]
mod test_helpers;<|MERGE_RESOLUTION|>--- conflicted
+++ resolved
@@ -14,13 +14,8 @@
 pub mod contract;
 mod error;
 pub mod ibc;
-<<<<<<< HEAD
-=======
 pub mod ibc_hooks;
 mod ibc_hooks_test;
-mod ibc_tests;
-mod integration_tests;
->>>>>>> 52a419cc
 mod migrations;
 pub mod msg;
 pub mod state;
